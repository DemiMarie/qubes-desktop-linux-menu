--- conflicted
+++ resolved
@@ -10,11 +10,7 @@
   stage: checks
   before_script:
     - sudo dnf install -y python3-gobject gtk3 xorg-x11-server-Xvfb 
-<<<<<<< HEAD
-      python3-pip python3-mypy python3-pyxdg
-=======
-      python3-pip python3-mypy gtk-layer-shell
->>>>>>> 8d2ebd7b
+      python3-pip python3-mypy python3-pyxdg gtk-layer-shell
     - pip3 install --quiet -r ci/requirements.txt
     - git clone https://github.com/QubesOS/qubes-core-admin-client ~/core-admin-client
   script:
@@ -29,11 +25,7 @@
     - "PATH=$PATH:$HOME/.local/bin"
     - sudo dnf install -y python3-gobject gtk3 python3-pytest python3-pytest-asyncio
       python3-coverage xorg-x11-server-Xvfb python3-inotify sequoia-sqv 
-<<<<<<< HEAD
-      python3-pip python3-pyxdg
-=======
-      python3-pip gtk-layer-shell
->>>>>>> 8d2ebd7b
+      python3-pip python3-pyxdg gtk-layer-shell
     - pip3 install --quiet -r ci/requirements.txt
     - git clone https://github.com/QubesOS/qubes-core-admin-client ~/core-admin-client
     - git clone https://github.com/QubesOS/qubes-desktop-linux-manager ~/desktop-linux-manager
